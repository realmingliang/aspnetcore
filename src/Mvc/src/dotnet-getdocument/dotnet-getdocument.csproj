<Project Sdk="Microsoft.NET.Sdk">
  <PropertyGroup>
    <AssemblyName>dotnet-getdocument</AssemblyName>
    <Description>GetDocument Command-line Tool outside man</Description>
    <EnableApiCheck>false</EnableApiCheck>
    <IsPackable>false</IsPackable>
    <OutputType>Exe</OutputType>
    <RootNamespace>Microsoft.Extensions.ApiDescription.Tool</RootNamespace>
    <TargetFramework>netcoreapp2.1</TargetFramework>
<<<<<<< HEAD
    <UseAppHost>false</UseAppHost>
    <VerifyVersion>false</VerifyVersion>
    <VersionPrefix>$(ExperimentalVersionPrefix)</VersionPrefix>
    <VersionSuffix>$(ExperimentalVersionSuffix)</VersionSuffix>
=======
    <IsImplementationProject>false</IsImplementationProject>
>>>>>>> 21bdedbe
  </PropertyGroup>

  <ItemGroup>
    <Compile Include="../GetDocumentInsider/Ansi*.cs" />
    <Compile Include="../GetDocumentInsider/CommandException.cs" />
    <Compile Include="../GetDocumentInsider/CommandLineUtils/*.cs" LinkBase="CommandLineUtils" />
    <Compile Include="../GetDocumentInsider/Commands/CommandBase.cs" Link="Commands/CommandBase.cs" />
    <Compile Include="../GetDocumentInsider/Commands/HelpCommandBase.cs" Link="Commands/HelpCommandBase.cs" />
    <Compile Include="../GetDocumentInsider/ProductInfo.cs" />
    <Compile Include="../GetDocumentInsider/Reporter.cs" />

    <EmbeddedResource Include="ServiceProjectReferenceMetadata.targets" />

    <Reference Include="Newtonsoft.Json" />
  </ItemGroup>
</Project><|MERGE_RESOLUTION|>--- conflicted
+++ resolved
@@ -7,14 +7,11 @@
     <OutputType>Exe</OutputType>
     <RootNamespace>Microsoft.Extensions.ApiDescription.Tool</RootNamespace>
     <TargetFramework>netcoreapp2.1</TargetFramework>
-<<<<<<< HEAD
     <UseAppHost>false</UseAppHost>
     <VerifyVersion>false</VerifyVersion>
     <VersionPrefix>$(ExperimentalVersionPrefix)</VersionPrefix>
     <VersionSuffix>$(ExperimentalVersionSuffix)</VersionSuffix>
-=======
     <IsImplementationProject>false</IsImplementationProject>
->>>>>>> 21bdedbe
   </PropertyGroup>
 
   <ItemGroup>
