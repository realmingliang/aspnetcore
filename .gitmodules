--- conflicted
+++ resolved
@@ -9,19 +9,7 @@
 [submodule "modules/CORS"]
 	path = modules/CORS
 	url = https://github.com/aspnet/CORS.git
-<<<<<<< HEAD
 	branch = master
-[submodule "modules/Diagnostics"]
-	path = modules/Diagnostics
-	url = https://github.com/aspnet/Diagnostics.git
-	branch = master
-=======
-	branch = release/2.2
-[submodule "modules/EntityFrameworkCore"]
-	path = modules/EntityFrameworkCore
-	url = https://github.com/aspnet/EntityFrameworkCore.git
-	branch = release/2.2
->>>>>>> b2d4f8f2
 [submodule "modules/HttpSysServer"]
 	path = modules/HttpSysServer
 	url = https://github.com/aspnet/HttpSysServer.git
